--- conflicted
+++ resolved
@@ -19,14 +19,6 @@
 
     steps:
       - uses: actions/checkout@v2
-<<<<<<< HEAD
-        with:
-          toolchain: nightly-2021-09-23
-          components: rust-src, rustc-dev, llvm-tools-preview
-          profile: minimal
-          override: true
-=======
->>>>>>> c6734b5c
       - run: cargo install --path .
       - run: cargo test
       - run: npm ci
