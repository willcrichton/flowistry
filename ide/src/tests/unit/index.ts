import path from 'path';
import Mocha from 'mocha';
import glob from 'glob-promise';

export async function run(): Promise<void> {
    // Create the mocha test
    const mocha = new Mocha({
        ui: 'tdd',
        color: true
    });

    const testsRoot = __dirname;

    const files = await glob('**/**.test.js', { cwd: testsRoot });

    return new Promise((resolve, reject) => {
        // Add files to the test suite
        files.map(f => path.resolve(testsRoot, f)).forEach(mocha.addFile);

<<<<<<< HEAD
        try {
            // Run the mocha test
            mocha.timeout(10000);
            mocha.run(failures => {
                if (failures > 0) {
                    reject(new Error(`${failures} tests failed.`));
                } else {
                    resolve();
                }
            });
        } catch (err) {
            reject(err);
        }
=======
            try {
                // Run the mocha test
                mocha.timeout(10000);
                mocha.run(failures => {
                    if (failures > 0) {
                        reject(new Error(`${failures} tests failed.`));
                    } else {
                        resolve();
                    }
                });
            } catch (err) {
                reject(err);
            }
        });
>>>>>>> 2bad29e5
    });
}<|MERGE_RESOLUTION|>--- conflicted
+++ resolved
@@ -1,8 +1,8 @@
 import path from 'path';
 import Mocha from 'mocha';
-import glob from 'glob-promise';
+import { glob } from 'glob';
 
-export async function run(): Promise<void> {
+export function run(): Promise<void> {
     // Create the mocha test
     const mocha = new Mocha({
         ui: 'tdd',
@@ -11,27 +11,15 @@
 
     const testsRoot = __dirname;
 
-    const files = await glob('**/**.test.js', { cwd: testsRoot });
+    return new Promise((resolve, reject) => {
+        glob('**/**.test.js', { cwd: testsRoot }, (err, files) => {
+            if (err) {
+                return reject(err);
+            }
 
-    return new Promise((resolve, reject) => {
-        // Add files to the test suite
-        files.map(f => path.resolve(testsRoot, f)).forEach(mocha.addFile);
+            // Add files to the test suite
+            files.forEach(f => mocha.addFile(path.resolve(testsRoot, f)));
 
-<<<<<<< HEAD
-        try {
-            // Run the mocha test
-            mocha.timeout(10000);
-            mocha.run(failures => {
-                if (failures > 0) {
-                    reject(new Error(`${failures} tests failed.`));
-                } else {
-                    resolve();
-                }
-            });
-        } catch (err) {
-            reject(err);
-        }
-=======
             try {
                 // Run the mocha test
                 mocha.timeout(10000);
@@ -46,6 +34,5 @@
                 reject(err);
             }
         });
->>>>>>> 2bad29e5
     });
 }