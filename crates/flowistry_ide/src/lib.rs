--- conflicted
+++ resolved
@@ -21,10 +21,7 @@
 pub mod effects;
 pub mod graph;
 mod hir;
-<<<<<<< HEAD
 pub mod mutations;
-=======
 pub mod playground;
->>>>>>> 38e542f3
 pub mod range;
 pub mod slicing;