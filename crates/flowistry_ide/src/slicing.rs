use anyhow::Result;
use flowistry::{
  infoflow::{self, Direction},
  mir::{borrowck_facts::get_body_with_borrowck_facts, utils::SpanExt},
  source_map,
};
use log::debug;
use rustc_data_structures::fx::FxHashSet as HashSet;
use rustc_hir::BodyId;
use rustc_macros::Encodable;
use rustc_middle::ty::TyCtxt;
use rustc_span::Span;

use crate::{
  analysis::{FlowistryAnalysis, FlowistryOutput, FlowistryResult},
  range::{ranges_from_spans, Range},
};

struct ForwardSliceAnalysis {
  direction: Direction,
  range: Range,
}

#[derive(Debug, Clone, Encodable, Default)]
pub struct SliceOutput {
  pub ranges: Vec<Range>,
  pub num_instructions: usize,
  pub num_relevant_instructions: usize,
  pub mutated_inputs: HashSet<usize>,
  pub relevant_inputs: HashSet<usize>,
  pub selected_spans: Vec<Range>,
  pub body_span: Range,
}

impl FlowistryOutput for SliceOutput {
  fn merge(&mut self, other: SliceOutput) {
    self.ranges.extend(other.ranges);
    self.num_instructions = other.num_instructions;
    self.num_relevant_instructions = other.num_relevant_instructions;
    self.mutated_inputs = other.mutated_inputs;
    self.relevant_inputs = other.relevant_inputs;
    self.body_span = other.body_span;
    self.selected_spans.extend(other.selected_spans);
  }
}

impl FlowistryAnalysis for ForwardSliceAnalysis {
  type Output = SliceOutput;

  fn locations(&self, tcx: TyCtxt) -> Result<Vec<Span>> {
    Ok(vec![self.range.to_span(tcx.sess.source_map())?])
  }

  fn analyze_function(&mut self, tcx: TyCtxt, body_id: BodyId) -> Result<Self::Output> {
    let def_id = tcx.hir().body_owner_def_id(body_id);
    let body_with_facts = get_body_with_borrowck_facts(tcx, def_id);
    let body = &body_with_facts.body;

    let results = &infoflow::compute_flow(tcx, body_id, body_with_facts);

    let source_map = tcx.sess.source_map();
    let body_span = tcx.hir().body(body_id).value.span;
    let targets =
      source_map::span_to_places(tcx, body, body_span, self.range.to_span(source_map)?);
    debug!("Targets: {targets:?}");

    let spanner = source_map::HirSpanner::new(tcx, body_id);
    let deps = infoflow::compute_dependency_spans(
      results,
      targets
        .iter()
        .map(|(place, loc, _)| (*place, *loc))
        .collect(),
      self.direction,
      &spanner,
    );

    let body_span = Range::from_span(tcx.hir().body(body_id).value.span, source_map)?;
<<<<<<< HEAD
    let selected_spans = ranges_from_spans([sliced_span].into_iter(), source_map)?;
    let ranges = ranges_from_spans(deps.into_iter().flatten(), source_map)?;
=======
    let sliced_spans =
      ranges_from_spans(targets.iter().map(|(_, _, sp)| *sp), source_map)?;
    let output_spans = Span::merge_overlaps(deps.into_iter().flatten().collect());
    let ranges = ranges_from_spans(output_spans.into_iter(), source_map)?;
>>>>>>> 3363441c
    debug!("found {} ranges in slice", ranges.len());

    Ok(SliceOutput {
      body_span,
      selected_spans,
      ranges,
      ..Default::default()
    })
  }
}

pub fn slice(
  direction: Direction,
  range: Range,
  compiler_args: &[String],
) -> FlowistryResult<SliceOutput> {
  ForwardSliceAnalysis { direction, range }.run(compiler_args)
}<|MERGE_RESOLUTION|>--- conflicted
+++ resolved
@@ -76,15 +76,10 @@
     );
 
     let body_span = Range::from_span(tcx.hir().body(body_id).value.span, source_map)?;
-<<<<<<< HEAD
-    let selected_spans = ranges_from_spans([sliced_span].into_iter(), source_map)?;
-    let ranges = ranges_from_spans(deps.into_iter().flatten(), source_map)?;
-=======
-    let sliced_spans =
+    let selected_spans =
       ranges_from_spans(targets.iter().map(|(_, _, sp)| *sp), source_map)?;
     let output_spans = Span::merge_overlaps(deps.into_iter().flatten().collect());
     let ranges = ranges_from_spans(output_spans.into_iter(), source_map)?;
->>>>>>> 3363441c
     debug!("found {} ranges in slice", ranges.len());
 
     Ok(SliceOutput {
