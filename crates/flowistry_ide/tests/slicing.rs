<<<<<<< HEAD
use flowistry::infoflow::Direction;
use test_env_log::test;
use utils::{run_tests, slice};
=======
use std::{env, fs, panic, path::Path};

use anyhow::Result;
use flowistry::infoflow::Direction;
use test_log::test;
use utils::slice;
>>>>>>> 3363441c

pub mod utils;

<<<<<<< HEAD
=======
const BLESS: bool = option_env!("BLESS").is_some();
const ONLY: Option<&'static str> = option_env!("ONLY");
const EXIT: bool = option_env!("EXIT").is_some();

fn run_tests(dir: impl AsRef<Path>, direction: Direction) {
  let main = || -> Result<()> {
    let test_dir = Path::new(env!("CARGO_MANIFEST_DIR"))
      .join("tests")
      .join(dir.as_ref());
    let tests = fs::read_dir(test_dir)?;
    let mut failed = false;
    for test in tests {
      let test = test?.path();
      if test.extension().unwrap() == "expected" {
        continue;
      }
      let test_name = test.file_name().unwrap().to_str().unwrap();
      if let Some(only) = ONLY {
        if !test_name.contains(only) {
          continue;
        }
      }
      let expected_path = test.with_extension("txt.expected");
      let expected = (!BLESS).then(|| expected_path.as_ref());

      let result = panic::catch_unwind(|| slice(&test, expected, direction));
      if let Err(e) = result {
        if EXIT {
          panic!("{test_name}:\n{e:?}");
        } else {
          failed = true;
          eprintln!("\n\n{test_name}:\n{e:?}\n\n");
        }
      }
    }

    if failed {
      panic!("Tests failed.")
    }

    Ok(())
  };

  main().unwrap();
}

>>>>>>> 3363441c
#[test]
fn test_backward_slice() {
  run_tests("backward_slice", |path, expected| {
    slice(path, expected, Direction::Backward)
  });
}

#[test]
fn test_forward_slice() {
  run_tests("forward_slice", |path, expected| {
    slice(path, expected, Direction::Forward)
  });
}

#[test]
fn test_extensions() {
  run_tests("extensions", |path, expected| {
    slice(path, expected, Direction::Backward)
  });
}<|MERGE_RESOLUTION|>--- conflicted
+++ resolved
@@ -1,67 +1,9 @@
-<<<<<<< HEAD
-use flowistry::infoflow::Direction;
-use test_env_log::test;
-use utils::{run_tests, slice};
-=======
-use std::{env, fs, panic, path::Path};
-
-use anyhow::Result;
 use flowistry::infoflow::Direction;
 use test_log::test;
-use utils::slice;
->>>>>>> 3363441c
+use utils::{run_tests, slice};
 
 pub mod utils;
 
-<<<<<<< HEAD
-=======
-const BLESS: bool = option_env!("BLESS").is_some();
-const ONLY: Option<&'static str> = option_env!("ONLY");
-const EXIT: bool = option_env!("EXIT").is_some();
-
-fn run_tests(dir: impl AsRef<Path>, direction: Direction) {
-  let main = || -> Result<()> {
-    let test_dir = Path::new(env!("CARGO_MANIFEST_DIR"))
-      .join("tests")
-      .join(dir.as_ref());
-    let tests = fs::read_dir(test_dir)?;
-    let mut failed = false;
-    for test in tests {
-      let test = test?.path();
-      if test.extension().unwrap() == "expected" {
-        continue;
-      }
-      let test_name = test.file_name().unwrap().to_str().unwrap();
-      if let Some(only) = ONLY {
-        if !test_name.contains(only) {
-          continue;
-        }
-      }
-      let expected_path = test.with_extension("txt.expected");
-      let expected = (!BLESS).then(|| expected_path.as_ref());
-
-      let result = panic::catch_unwind(|| slice(&test, expected, direction));
-      if let Err(e) = result {
-        if EXIT {
-          panic!("{test_name}:\n{e:?}");
-        } else {
-          failed = true;
-          eprintln!("\n\n{test_name}:\n{e:?}\n\n");
-        }
-      }
-    }
-
-    if failed {
-      panic!("Tests failed.")
-    }
-
-    Ok(())
-  };
-
-  main().unwrap();
-}
-
->>>>>>> 3363441c
 #[test]
 fn test_backward_slice() {
   run_tests("backward_slice", |path, expected| {
