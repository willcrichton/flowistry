#![allow(dead_code)]

use std::{
  collections::{HashMap, HashSet},
  fmt::Debug,
  fs,
  io::Write,
  path::Path,
  process::Command,
};

use anyhow::Result;
use flowistry::{
<<<<<<< HEAD
  infoflow::Direction,
  test_utils::{parse_ranges, ParsedRangeMap},
=======
  extensions::{ContextMode, EvalMode, MutabilityMode, PointerMode, EVAL_MODE},
  infoflow::Direction,
  test_utils::parse_ranges,
>>>>>>> 8bb1e241
};
use flowistry_ide::{
  analysis::FlowistryResult,
  range::{FunctionIdentifier, Range},
};
use fluid_let::fluid_set;
use lazy_static::lazy_static;
use log::info;
use tempfile::NamedTempFile;

fn color_ranges(prog: &str, all_ranges: Vec<(&str, &HashSet<Range>)>) -> String {
  let mut new_tokens = all_ranges
    .iter()
    .map(|(_, ranges)| {
      ranges
        .iter()
        .map(|range| {
          let contained = all_ranges.iter().any(|(_, ranges)| {
            ranges.iter().any(|other| {
              range != other && other.start <= range.end && range.end < other.end
            })
          });
          let end_marker = if contained { "]" } else { "\x1B[0m]" };
          [("[\x1B[31m", range.start), (end_marker, range.end)]
        })
        .flatten()
    })
    .flatten()
    .collect::<Vec<_>>();
  new_tokens.sort_by_key(|(_, i)| -(*i as isize));

  let mut output = prog.to_owned();
  for (s, i) in new_tokens {
    output.insert_str(i, s);
  }

  return output;
}

fn compare_ranges(
  path: &Path,
  expected: HashSet<Range>,
  actual: HashSet<Range>,
  prog: &str,
) {
  let missing = &expected - &actual;
  let extra = &actual - &expected;

  let fmt_ranges =
    |s: &HashSet<Range>| textwrap::indent(&color_ranges(prog, vec![("", s)]), "  ");

  let check = |s: HashSet<Range>, message: &str| {
    if s.len() > 0 {
      println!(
        "In program  {}:\n{}",
        path.file_name().unwrap().to_string_lossy(),
        textwrap::indent(prog.trim(), "  ")
      );
      println!("Expected ranges:\n{}", fmt_ranges(&expected));
      println!("Actual ranges:\n{}", fmt_ranges(&actual));
      panic!("{} ranges:\n{}", message, fmt_ranges(&s));
    }
  };

  check(missing, "Analysis did NOT have EXPECTED");
  check(extra, "Actual DID have UNEXPECTED");
}

pub fn flow<O: Debug>(
  prog: &str,
  id: FunctionIdentifier,
  cb: impl FnOnce(FunctionIdentifier, &[String]) -> FlowistryResult<O>,
) {
  let inner = move || -> Result<()> {
    let mut f = NamedTempFile::new()?;
    let _filename = f.path().to_string_lossy().to_string();
    f.as_file_mut().write(prog.as_bytes())?;

    let args = format!(
      "--edition=2018 --crate-name tmp {} -A warnings --sysroot {}",
      f.path().display(),
      *SYSROOT
    );
    let args = args.split(" ").map(|s| s.to_owned()).collect::<Vec<_>>();

    let output = cb(id, &args);
    println!("{:?}", output.unwrap());

    Ok(())
  };

  inner().unwrap();
}

fn bless(path: &Path, contents: String, actual: HashSet<Range>) -> Result<()> {
  let mut delims = actual
    .into_iter()
    .map(|range| [("`[", range.start), ("]`", range.end)])
    .flatten()
    .collect::<Vec<_>>();
  delims.sort_by_key(|(_, i)| *i);

  let mut output = String::new();
  for (i, ch) in contents.chars().enumerate() {
    while delims.len() > 0 && delims[0].1 == i {
      let (delim, _) = delims.remove(0);
      output.push_str(delim);
    }
    output.push(ch);
  }

  fs::write(path.with_extension("txt.expected"), output)?;

  Ok(())
}

pub fn slice(path: &Path, expected: Option<&Path>, direction: Direction) {
  let inner = move || -> Result<()> {
    info!("Testing {}", path.file_name().unwrap().to_string_lossy());
    let input = String::from_utf8(fs::read(path)?)?;

    let mut f = NamedTempFile::new()?;
    let filename = f.path().to_string_lossy().to_string();

<<<<<<< HEAD
    let (prog_clean, parsed_ranges) =
      parse_ranges(prog, vec![("`[", "]`"), ("`(", ")`")])?;
    let ranges = parsed_to_ranges(parsed_ranges, filename);
    let range = ranges["`("][0].clone();
    let mut expected = ranges["`["].clone().into_iter().collect::<HashSet<_>>();
    expected.insert(range.clone());
=======
    let parse_range_map = |src, delims| -> Result<_> {
      let (clean, parsed_ranges) = parse_ranges(src, delims)?;
      let map = parsed_ranges
        .into_iter()
        .map(|(k, vs)| {
          (
            k,
            vs.into_iter()
              .map(|(start, end)| Range {
                start,
                end,
                filename: filename.to_string(),
              })
              .collect::<Vec<_>>(),
          )
        })
        .collect::<HashMap<_, _>>();
      Ok((clean, map))
    };
>>>>>>> 8bb1e241

    let (input_clean, input_ranges) = parse_range_map(&input, vec![("`(", ")`")])?;
    let range = input_ranges["`("][0].clone();

    f.as_file_mut().write(input_clean.as_bytes())?;

    let args = format!(
      "rustc --crate-name tmp --edition=2018 {} -A warnings --sysroot {}",
      f.path().display(),
      *SYSROOT
    );

    let args = args.split(" ").map(|s| s.to_owned()).collect::<Vec<_>>();

    let header = input.lines().next().unwrap();
    let mut mode = EvalMode::default();
    if header.starts_with("/*") {
      if header.contains("recurse") {
        mode.context_mode = ContextMode::Recurse;
      }
      if header.contains("ignoremut") {
        mode.mutability_mode = MutabilityMode::IgnoreMut;
      }
      if header.contains("conservative") {
        mode.pointer_mode = PointerMode::Conservative;
      }
    }

    fluid_set!(EVAL_MODE, &mode);
    let output = flowistry_ide::slicing::slice(direction, range, &args).unwrap();
    let actual = output.ranges().into_iter().cloned().collect::<HashSet<_>>();

    match expected {
      Some(expected_path) => {
        let output = String::from_utf8(fs::read(expected_path)?)?;
        let (_output_clean, output_ranges) =
          parse_range_map(&output, vec![("`[", "]`")])?;

        let expected = output_ranges["`["]
          .clone()
          .into_iter()
          .collect::<HashSet<_>>();
        compare_ranges(path, expected, actual, &input_clean);
      }
      None => {
        bless(path, input_clean, actual)?;
      }
    }

    Ok(())
  };

  inner().unwrap();
}

<<<<<<< HEAD
pub fn find_mutations(prog: &str) {
  let inner = move || -> Result<()> {
    let mut f = NamedTempFile::new()?;
    let filename = f.path().to_string_lossy().to_string();

    let (prog_clean, parsed_ranges) =
      parse_ranges(prog, vec![("`[", "]`"), ("`(", ")`")])?;
    let ranges = parsed_to_ranges(parsed_ranges, filename);
    let range = ranges["`("][0].clone();
    let expected = ranges["`["].clone().into_iter().collect::<HashSet<_>>();

    f.as_file_mut().write(prog_clean.as_bytes())?;

    let args = format!(
      "rustc --crate-name tmp --edition=2018 {} -A warnings --sysroot {}",
      f.path().display(),
      *SYSROOT
    );

    let args = args.split(" ").map(|s| s.to_owned()).collect::<Vec<_>>();

    let output = flowistry_ide::mutations::find(range, &args).unwrap();
    let actual = output.ranges().into_iter().cloned().collect::<HashSet<_>>();

    compare_ranges(expected, actual, &prog_clean);

    Ok(())
  };

  inner().unwrap();
}

pub fn backward_slice(prog: &str) {
  // use fluid_let::fluid_set;
  // use flowistry::extensions::{ContextMode, EvalMode, EVAL_MODE};
  // fluid_set!(EVAL_MODE, EvalMode { context_mode: ContextMode::Recurse, ..Default::default() });
  slice(prog, Direction::Backward);
}

pub fn forward_slice(prog: &str) {
  slice(prog, Direction::Forward);
}

=======
>>>>>>> 8bb1e241
pub fn effects(prog: &str, qpath: &str) {
  flow(
    prog,
    FunctionIdentifier::Qpath(qpath.to_owned()),
    flowistry_ide::effects::effects,
  );
}

lazy_static! {
  static ref SYSROOT: String = String::from_utf8(
    Command::new("rustc")
      .args(&["--print", "sysroot"])
      .output()
      .unwrap()
      .stdout
  )
  .unwrap()
  .trim()
  .to_owned();
}

pub fn parsed_to_ranges(
  parsed: ParsedRangeMap,
  filename: String,
) -> HashMap<&'static str, Vec<Range>> {
  parsed
    .into_iter()
    .map(|(k, vs)| {
      (
        k,
        vs.into_iter()
          .map(|(start, end)| Range {
            start,
            end,
            filename: filename.to_string(),
          })
          .collect::<Vec<_>>(),
      )
    })
    .collect()
}<|MERGE_RESOLUTION|>--- conflicted
+++ resolved
@@ -11,17 +11,12 @@
 
 use anyhow::Result;
 use flowistry::{
-<<<<<<< HEAD
+  extensions::{ContextMode, EvalMode, MutabilityMode, PointerMode, EVAL_MODE},
   infoflow::Direction,
   test_utils::{parse_ranges, ParsedRangeMap},
-=======
-  extensions::{ContextMode, EvalMode, MutabilityMode, PointerMode, EVAL_MODE},
-  infoflow::Direction,
-  test_utils::parse_ranges,
->>>>>>> 8bb1e241
 };
 use flowistry_ide::{
-  analysis::FlowistryResult,
+  analysis::{FlowistryOutput, FlowistryResult},
   range::{FunctionIdentifier, Range},
 };
 use fluid_let::fluid_set;
@@ -135,7 +130,11 @@
   Ok(())
 }
 
-pub fn slice(path: &Path, expected: Option<&Path>, direction: Direction) {
+pub fn test_command_output<T: FlowistryOutput>(
+  path: &Path,
+  expected: Option<&Path>,
+  output_fn: impl Fn(Range, &[String]) -> T,
+) {
   let inner = move || -> Result<()> {
     info!("Testing {}", path.file_name().unwrap().to_string_lossy());
     let input = String::from_utf8(fs::read(path)?)?;
@@ -143,14 +142,6 @@
     let mut f = NamedTempFile::new()?;
     let filename = f.path().to_string_lossy().to_string();
 
-<<<<<<< HEAD
-    let (prog_clean, parsed_ranges) =
-      parse_ranges(prog, vec![("`[", "]`"), ("`(", ")`")])?;
-    let ranges = parsed_to_ranges(parsed_ranges, filename);
-    let range = ranges["`("][0].clone();
-    let mut expected = ranges["`["].clone().into_iter().collect::<HashSet<_>>();
-    expected.insert(range.clone());
-=======
     let parse_range_map = |src, delims| -> Result<_> {
       let (clean, parsed_ranges) = parse_ranges(src, delims)?;
       let map = parsed_ranges
@@ -170,7 +161,6 @@
         .collect::<HashMap<_, _>>();
       Ok((clean, map))
     };
->>>>>>> 8bb1e241
 
     let (input_clean, input_ranges) = parse_range_map(&input, vec![("`(", ")`")])?;
     let range = input_ranges["`("][0].clone();
@@ -200,8 +190,8 @@
     }
 
     fluid_set!(EVAL_MODE, &mode);
-    let output = flowistry_ide::slicing::slice(direction, range, &args).unwrap();
-    let actual = output.ranges().into_iter().cloned().collect::<HashSet<_>>();
+    let output = output_fn(range, &args);
+    let actual = output.ranges().unwrap().into_iter().collect::<HashSet<_>>();
 
     match expected {
       Some(expected_path) => {
@@ -226,52 +216,18 @@
   inner().unwrap();
 }
 
-<<<<<<< HEAD
-pub fn find_mutations(prog: &str) {
-  let inner = move || -> Result<()> {
-    let mut f = NamedTempFile::new()?;
-    let filename = f.path().to_string_lossy().to_string();
-
-    let (prog_clean, parsed_ranges) =
-      parse_ranges(prog, vec![("`[", "]`"), ("`(", ")`")])?;
-    let ranges = parsed_to_ranges(parsed_ranges, filename);
-    let range = ranges["`("][0].clone();
-    let expected = ranges["`["].clone().into_iter().collect::<HashSet<_>>();
-
-    f.as_file_mut().write(prog_clean.as_bytes())?;
-
-    let args = format!(
-      "rustc --crate-name tmp --edition=2018 {} -A warnings --sysroot {}",
-      f.path().display(),
-      *SYSROOT
-    );
-
-    let args = args.split(" ").map(|s| s.to_owned()).collect::<Vec<_>>();
-
-    let output = flowistry_ide::mutations::find(range, &args).unwrap();
-    let actual = output.ranges().into_iter().cloned().collect::<HashSet<_>>();
-
-    compare_ranges(expected, actual, &prog_clean);
-
-    Ok(())
-  };
-
-  inner().unwrap();
-}
-
-pub fn backward_slice(prog: &str) {
-  // use fluid_let::fluid_set;
-  // use flowistry::extensions::{ContextMode, EvalMode, EVAL_MODE};
-  // fluid_set!(EVAL_MODE, EvalMode { context_mode: ContextMode::Recurse, ..Default::default() });
-  slice(prog, Direction::Backward);
-}
-
-pub fn forward_slice(prog: &str) {
-  slice(prog, Direction::Forward);
-}
-
-=======
->>>>>>> 8bb1e241
+pub fn slice(path: &Path, expected: Option<&Path>, direction: Direction) {
+  test_command_output(path, expected, |range, args| {
+    flowistry_ide::slicing::slice(direction, range, &args).unwrap()
+  });
+}
+
+pub fn find_mutations(path: &Path, expected: Option<&Path>) {
+  test_command_output(path, expected, |range, args| {
+    flowistry_ide::mutations::find(range, args).unwrap()
+  });
+}
+
 pub fn effects(prog: &str, qpath: &str) {
   flow(
     prog,
@@ -312,4 +268,27 @@
       )
     })
     .collect()
+}
+
+const BLESS: bool = option_env!("BLESS").is_some();
+
+pub fn run_tests(dir: impl AsRef<Path>, test_fn: impl Fn(&Path, Option<&Path>)) {
+  let main = || -> Result<()> {
+    let test_dir = Path::new(env!("CARGO_MANIFEST_DIR"))
+      .join("tests")
+      .join(dir.as_ref());
+    let tests = fs::read_dir(test_dir)?;
+    for test in tests {
+      let test = test?.path();
+      if test.extension().unwrap() == "expected" {
+        continue;
+      }
+      let expected_path = test.with_extension("txt.expected");
+      let expected = (!BLESS).then(|| expected_path.as_ref());
+      test_fn(&test, expected);
+    }
+    Ok(())
+  };
+
+  main().unwrap();
 }