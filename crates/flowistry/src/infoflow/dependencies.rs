use log::{debug, trace};
use rustc_middle::mir::*;
use rustc_mir_dataflow::ResultsVisitor;
use rustc_span::Span;

use super::{
  analysis::{FlowAnalysis, FlowDomain},
  FlowResults,
};
use crate::{
  block_timer,
  indexed::{
    impls::{LocationSet, PlaceIndex, PlaceSet},
    IndexedDomain,
  },
<<<<<<< HEAD
  source_map::{location_to_spans, simplify_spans, HirSpanner},
=======
  mir::utils::{PlaceExt, SpanExt},
  source_map::{location_to_spans, HirSpanner},
>>>>>>> 3363441c
};

#[derive(Clone, Copy, Debug)]
pub enum Direction {
  Forward,
  Backward,
}

struct DepVisitor<'a, 'mir, 'tcx> {
  direction: Direction,
  target_deps: Vec<LocationSet>,
  outputs: Vec<(LocationSet, PlaceSet<'tcx>)>,
  analysis: &'a FlowAnalysis<'mir, 'tcx>,
}

impl DepVisitor<'_, '_, 'tcx> {
  fn visit(
    &mut self,
    state: &FlowDomain<'tcx>,
    opt_location: Option<Location>,
    to_check: Vec<PlaceIndex>,
    is_switch: bool,
  ) {
    for (target_locs, (out_locs, out_places)) in
      self.target_deps.iter().zip(self.outputs.iter_mut())
    {
      for (place, loc_deps) in to_check
        .iter()
        .filter_map(|place| Some((place, state.row_set(*place)?)))
        .filter(|(_, loc_deps)| loc_deps.indices().next().is_some())
      {
        let matches = match self.direction {
          Direction::Forward => loc_deps.is_superset(target_locs),
          Direction::Backward => target_locs.is_superset(&loc_deps),
        };

        if matches {
          trace!(
            "{opt_location:?}: place {:?} (deps {loc_deps:?}) / target_locs {target_locs:?}",
            state.row_domain.value(*place)
          );
          out_places.insert(*place);

          if let Some(location) = opt_location {
            if loc_deps.contains(location)
              || (is_switch && target_locs.contains(location))
            {
              out_locs.insert(location);
            }
          }
        }
      }
    }
  }
}

impl ResultsVisitor<'mir, 'tcx> for DepVisitor<'_, 'mir, 'tcx> {
  type FlowState = FlowDomain<'tcx>;

  fn visit_block_start(
    &mut self,
    state: &Self::FlowState,
    _block_data: &'mir BasicBlockData<'tcx>,
    block: BasicBlock,
  ) {
    if block == START_BLOCK {
      let place_domain = self.analysis.place_domain();
      self.visit(
        state,
        None,
        place_domain.all_args(self.analysis.body),
        false,
      );
    }
  }

  fn visit_statement_after_primary_effect(
    &mut self,
    state: &Self::FlowState,
    statement: &'mir Statement<'tcx>,
    location: Location,
  ) {
    match statement.kind {
      StatementKind::Assign(box (lhs, _)) => {
        self.visit(
          state,
          Some(location),
          self.analysis.aliases.conflicts(lhs).indices().collect(),
          false,
        );
      }
      _ => {}
    }
  }

  fn visit_terminator_after_primary_effect(
    &mut self,
    state: &Self::FlowState,
    terminator: &'mir rustc_middle::mir::Terminator<'tcx>,
    location: Location,
  ) {
    if matches!(
      terminator.kind,
      TerminatorKind::Call { .. }
        | TerminatorKind::DropAndReplace { .. }
        | TerminatorKind::SwitchInt { .. }
    ) {
      // TODO: optimize this by only checking the set of possibly mutated objects
      // BIGGER TODO: unify this logic with dataflow.rs to avoid copying
      self.visit(
        state,
        Some(location),
        self.analysis.place_domain().as_vec().indices().collect(),
        matches!(terminator.kind, TerminatorKind::SwitchInt { .. }),
      );
    }
  }
}

pub fn compute_dependencies(
  results: &FlowResults<'_, 'tcx>,
  targets: Vec<(Place<'tcx>, Location)>,
  direction: Direction,
) -> Vec<(LocationSet, PlaceSet<'tcx>)> {
  block_timer!("compute_dependencies");
  let tcx = results.analysis.tcx;
  let body = results.analysis.body;
  let aliases = &results.analysis.aliases;

  let new_location_set = || LocationSet::new(results.analysis.location_domain());
  let new_place_set = || PlaceSet::new(results.analysis.place_domain());

  let expanded_targets = targets
    .iter()
    .map(|(place, location)| {
      let places = aliases.reachable_values(tcx, body, results.analysis.def_id, *place);

      (places, *location)
    })
    .collect::<Vec<_>>();
  debug!("Expanded targets from {targets:?} to {expanded_targets:?}");

  let target_deps = {
    let get_deps = |(targets, location): &(PlaceSet<'tcx>, Location)| {
      let state = results.state_at(*location);

      let mut locations = new_location_set();
      for target in targets.indices() {
        if let Some(dep_locations) = state.row_set(target) {
          locations.union(&dep_locations);
        }
      }

      locations
    };
    expanded_targets.iter().map(get_deps).collect::<Vec<_>>()
  };
  debug!("Target deps: {target_deps:?}");

  let mut outputs = target_deps
    .iter()
    .map(|_| (new_location_set(), new_place_set()))
    .collect::<Vec<_>>();
  for ((target_places, _), (_, places)) in expanded_targets.iter().zip(outputs.iter_mut())
  {
    places.union(target_places);
  }

  let mut visitor = DepVisitor {
    analysis: &results.analysis,
    direction,
    target_deps,
    outputs,
  };
  results.visit_reachable_with(body, &mut visitor);
  debug!("visitor.outputs: {:?}", visitor.outputs);

  visitor.outputs
}

pub fn compute_dependency_spans(
  results: &FlowResults<'_, 'tcx>,
  targets: Vec<(Place<'tcx>, Location)>,
  direction: Direction,
  spanner: &HirSpanner,
) -> Vec<Vec<Span>> {
  let tcx = results.analysis.tcx;
  let body = results.analysis.body;

  let deps = compute_dependencies(results, targets, direction);

  deps
    .into_iter()
    .map(|(locations, places)| {
      let location_spans = locations
        .iter()
        .flat_map(|location| location_to_spans(*location, tcx, body, spanner));

      let place_spans = places
        .iter()
        .filter(|place| **place != Place::return_place())
        .filter_map(|place| {
          body.local_decls()[place.local]
            .source_info
            .span
            .as_local(tcx)
        });

      Span::merge_overlaps(location_spans.chain(place_spans).collect::<Vec<_>>())
    })
    .collect::<Vec<_>>()
}<|MERGE_RESOLUTION|>--- conflicted
+++ resolved
@@ -13,12 +13,8 @@
     impls::{LocationSet, PlaceIndex, PlaceSet},
     IndexedDomain,
   },
-<<<<<<< HEAD
-  source_map::{location_to_spans, simplify_spans, HirSpanner},
-=======
-  mir::utils::{PlaceExt, SpanExt},
+  mir::utils::SpanExt,
   source_map::{location_to_spans, HirSpanner},
->>>>>>> 3363441c
 };
 
 #[derive(Clone, Copy, Debug)]
