use either::Either;
use log::trace;
use rustc_data_structures::fx::FxHashSet as HashSet;
use rustc_hir::{
  intravisit::{self, NestedVisitorMap, Visitor as HirVisitor},
  BodyId, Expr, ExprKind, MatchSource, Stmt,
};
use rustc_middle::{
  hir::map::Map,
  mir::{
    visit::{
      MutatingUseContext, NonMutatingUseContext, NonUseContext, PlaceContext,
      Visitor as MirVisitor,
    },
    *,
  },
  ty::TyCtxt,
};
use rustc_span::Span;

use crate::mir::utils::{self, SpanExt};

type HirNode<'hir> = Either<&'hir Expr<'hir>, &'hir Stmt<'hir>>;

// Collect all the spans for children beneath the visited node.
// For example, when visiting "if true { 1 } else { 2 }" then we
// should collect: "true" "1" "2"
struct ChildExprSpans<'tcx> {
  spans: Vec<Span>,
  tcx: TyCtxt<'tcx>,
}
impl HirVisitor<'hir> for ChildExprSpans<'_> {
  type Map = Map<'hir>;

  fn nested_visit_map(&mut self) -> NestedVisitorMap<Self::Map> {
    NestedVisitorMap::None
  }

  fn visit_expr(&mut self, ex: &Expr) {
    match ex.kind {
      // Don't take the span for the whole block, since we want to leave
      // curly braces to be associated with the outer statement
      ExprKind::Block(..) => {
        intravisit::walk_expr(self, ex);
      }
      ExprKind::Match(_, arms, MatchSource::ForLoopDesugar) => {
        for arm in arms {
          intravisit::walk_arm(self, arm);
        }
      }
      _ => {
        if let Some(span) = ex.span.as_local(self.tcx) {
          self.spans.push(span);
        }
      }
    }
  }

  fn visit_stmt(&mut self, stmt: &Stmt) {
    if let Some(span) = stmt.span.as_local(self.tcx) {
      self.spans.push(span);
    }
  }
}

#[derive(Clone)]
pub enum EnclosingHirSpans {
  OuterOnly,
  Full,
}

pub struct HirSpanner<'hir> {
  spans: Vec<(Span, Vec<Span>, HirNode<'hir>)>,
  body_span: Span,
}

impl HirSpanner<'hir> {
  pub fn new(tcx: TyCtxt<'tcx>, body_id: BodyId) -> Self
  where
    'tcx: 'hir,
  {
    let body = tcx.hir().body(body_id);

    let mut spanner = HirSpanner {
      spans: Vec::new(),
      body_span: body.value.span,
    };

    struct Collector<'a, 'hir, 'tcx> {
      spanner: &'a mut HirSpanner<'hir>,
      tcx: TyCtxt<'tcx>,
    }

    impl HirVisitor<'hir> for Collector<'_, 'hir, '_> {
      type Map = Map<'hir>;

      fn nested_visit_map(&mut self) -> NestedVisitorMap<Self::Map> {
        NestedVisitorMap::None
      }

      fn visit_expr(&mut self, expr: &'hir Expr<'hir>) {
        intravisit::walk_expr(self, expr);

        let span = match expr.span.as_local(self.tcx) {
          Some(span) if span != self.spanner.body_span => span,
          _ => {
            return;
          }
        };

        let inner_spans = match expr.kind {
          ExprKind::Loop(_, _, _, header) => {
            vec![expr.span.trim_start(header).unwrap_or(expr.span)]
          }
          ExprKind::Break(..) => {
            return;
          }
          _ => {
            let mut visitor = ChildExprSpans {
              spans: Vec::new(),
              tcx: self.tcx,
            };
            intravisit::walk_expr(&mut visitor, expr);
            visitor.spans
          }
        };

        let outer_spans = span.subtract(inner_spans.clone());

        trace!(
          "Expr:\n{}\nhas span: {:?}\nand inner spans: {:?}\nand outer spans: {:?}",
          expr_to_string(expr),
          span,
          inner_spans,
          outer_spans
        );

        if outer_spans.is_empty() {
          return;
        }

        self
          .spanner
          .spans
          .push((span, outer_spans, Either::Left(expr)));
      }

      fn visit_stmt(&mut self, stmt: &'hir Stmt<'hir>) {
        intravisit::walk_stmt(self, stmt);

        let span = match stmt.span.as_local(self.tcx) {
          Some(span) if span != self.spanner.body_span => span,
          _ => {
            return;
          }
        };

        let mut visitor = ChildExprSpans {
          spans: Vec::new(),
          tcx: self.tcx,
        };
        intravisit::walk_stmt(&mut visitor, stmt);
        let outer_spans = span.subtract(visitor.spans);

        self
          .spanner
          .spans
          .push((span, outer_spans, Either::Right(stmt)));
      }
    }

    let mut collector = Collector {
      spanner: &mut spanner,
      tcx,
    };
    intravisit::walk_body(&mut collector, body);

    spanner
  }

  pub fn find_enclosing_hir(
    &self,
    span: Span,
    span_type: EnclosingHirSpans,
  ) -> Vec<(Vec<Span>, HirNode<'hir>)> {
    let mut enclosing = self
      .spans
      .iter()
      .filter(|(node_span, _, _)| node_span.contains(span))
      .collect::<Vec<_>>();
    enclosing.sort_by_key(|(node_span, _, _)| node_span.hi() - node_span.lo());

    enclosing
      .into_iter()
      .map(|(node_span, spans, node)| {
        (
          match span_type {
            EnclosingHirSpans::OuterOnly => spans.clone(),
            EnclosingHirSpans::Full => vec![*node_span],
          },
          *node,
        )
      })
      .collect()
  }
}

fn stmt_to_string(st: &Stmt) -> String {
  rustc_hir_pretty::to_string(rustc_hir_pretty::NO_ANN, |s| s.print_stmt(st))
}

fn expr_to_string(ex: &Expr) -> String {
  rustc_hir_pretty::to_string(rustc_hir_pretty::NO_ANN, |s| s.print_expr(ex))
}

fn node_to_string(node: HirNode) -> String {
  match node {
    Either::Left(ex) => expr_to_string(ex),
    Either::Right(st) => stmt_to_string(st),
  }
}

pub fn location_to_spans(
  location: Location,
  tcx: TyCtxt<'_>,
  body: &Body,
  spanner: &HirSpanner,
  span_type: EnclosingHirSpans,
) -> Vec<Span> {
  // special case for synthetic locations that represent arguments
  if location.block.as_usize() == body.basic_blocks().len() {
    return vec![];
  }

  let loc_span = match body.source_info(location).span.as_local(tcx) {
    Some(span) => span,
    None => {
      return vec![];
    }
  };

<<<<<<< HEAD
  let mut enclosing_hir = spanner.find_enclosing_hir(loc_span, span_type);
=======
  let is_return = match body.stmt_at(location) {
    Either::Right(Terminator {
      kind: TerminatorKind::Return | TerminatorKind::Resume | TerminatorKind::Drop { .. },
      ..
    }) => true,
    _ => false,
  };
  if loc_span == spanner.body_span || is_return {
    return vec![];
  }

  let mut enclosing_hir = spanner.find_enclosing_hir(loc_span);
>>>>>>> e72dbc81

  // Get the spans of the immediately enclosing HIR node
  assert!(
    !enclosing_hir.is_empty(),
    "Location {location:?} (span {loc_span:?}) had no enclosing HIR nodes"
  );
  let (mut hir_spans, node) = enclosing_hir.remove(0);
  trace!(
    "Initial hir node:\n{}\nhas spans: {:?}",
    node_to_string(node),
    hir_spans
  );

  // Include the MIR span
  hir_spans.push(loc_span);

  // Add the spans of the first enclosing statement
  if let Some((stmt_spans, stmt)) = enclosing_hir.iter().find(|(_, node)| node.is_right())
  {
    trace!(
      "Spans for stmt:\n{}\nare {stmt_spans:?}",
      stmt_to_string(stmt.right().unwrap())
    );
    hir_spans.extend(stmt_spans.clone());
  }

  if let Either::Right(terminator) = body.stmt_at(location) {
    match terminator.kind {
      TerminatorKind::SwitchInt { .. } => {
        // If the location is a switch, then include the closest enclosing if or loop
        if let Some(spans) = enclosing_hir
          .iter()
          .filter_map(|(spans, node)| {
            matches!(node.left()?.kind, ExprKind::If(..) | ExprKind::Loop(..))
              .then(|| spans)
          })
          .next()
        {
          trace!("Switch spans: {:?}", spans);
          hir_spans.extend(spans.clone());
        }
      }
      _ => {}
    }
  }

  let format_spans = |spans: &[Span]| -> String {
    spans
      .iter()
      .map(|span| span.to_string(tcx))
      .collect::<Vec<_>>()
      .join(" -- ")
  };

  trace!(
    "Location {location:?} ({})\n  has loc span:\n  {}\n  and HIR spans:\n  {}",
    utils::location_to_string(location, body),
    format_spans(&[loc_span]),
    format_spans(&hir_spans)
  );

  hir_spans
}

pub fn span_to_places(
  tcx: TyCtxt<'tcx>,
  body: &Body<'tcx>,
  body_span: Span,
  span: Span,
) -> Vec<(Place<'tcx>, Location, Span)> {
  struct FindSpannedPlaces<'a, 'tcx> {
    tcx: TyCtxt<'tcx>,
    body: &'a Body<'tcx>,
    body_span: Span,
    span: Span,
    contained: HashSet<(Place<'tcx>, Location, Span)>,
    containing: HashSet<(Place<'tcx>, Location, Span)>,
  }

  impl MirVisitor<'tcx> for FindSpannedPlaces<'_, 'tcx> {
    fn visit_place(
      &mut self,
      place: &Place<'tcx>,
      context: PlaceContext,
      location: Location,
    ) {
      // Three cases, shown by example:
      //   fn foo(x: i32) {
      //     let y = x + 1;
      //   }
      // If the user selects...
      // * "x: i32" -- this span is contained in the LocalDecls for _1,
      //   which is represented by NonUseContext::VarDebugInfo
      // * "x + 1" -- MIR will generate a temporary to assign x into, whose
      //   span is given to "x". That corresponds to MutatingUseContext::Store
      // * "y" -- this corresponds to NonMutatingUseContext::Inspect
      let span = match context {
        PlaceContext::MutatingUse(MutatingUseContext::Store)
        | PlaceContext::NonMutatingUse(NonMutatingUseContext::Inspect) => {
          let source_info = self.body.source_info(location);
          source_info.span
        }
        PlaceContext::NonUse(NonUseContext::VarDebugInfo)
          if self.body.args_iter().any(|local| local == place.local) =>
        {
          let source_info = self.body.local_decls()[place.local].source_info;
          source_info.span
        }
        _ => {
          return;
        }
      };

      let span = match span.as_local(self.tcx) {
        Some(span) if !span.source_equal(&self.body_span) => span,
        _ => {
          return;
        }
      };

      // Note that MIR does not have granular source maps around projections.
      // So in the expression `let x = z.0`, the MIR Body only contains the place
      // z.0 with a span for the string "z.0". If the user selects only "z", there
      // is no way to determine map that selection back to a subset of the projection.
      //
      // At least, we can conservatively include the containing span "z.0" and slice on that.
      if self.span.contains(span) {
        self.contained.insert((*place, location, span));
      } else if span.contains(self.span) {
        self.containing.insert((*place, location, span));
      }
    }
  }

  let mut visitor = FindSpannedPlaces {
    tcx,
    body,
    body_span,
    span,
    contained: HashSet::default(),
    containing: HashSet::default(),
  };
  visitor.visit_body(body);

  let mut contained = Vec::from_iter(visitor.contained);
  let mut containing = Vec::from_iter(visitor.containing);

  let metric = |sp: &Span| (sp.hi() - sp.lo()).0 as i32;
  contained.sort_by_key(|(_, _, span)| metric(span));

  if !contained.is_empty() {
    let (_, _, sp) = &contained[0];
    let min = metric(sp);
    contained
      .into_iter()
      .take_while(|(_, _, sp)| metric(sp) == min)
      .collect()
  } else if !containing.is_empty() {
    containing.sort_by_key(|(_, _, span)| -metric(span));
    let (_, _, sp) = &containing[0];
    let max = metric(sp);
    containing
      .into_iter()
      .take_while(|(_, _, sp)| metric(sp) == max)
      .collect()
  } else {
    vec![]
  }
}

#[cfg(test)]
mod test {
  use log::debug;
  use test_log::test;

  use super::*;
  use crate::{mir::utils::BodyExt, test_utils};

  fn harness(
    src: &str,
    f: impl for<'tcx> FnOnce(TyCtxt<'tcx>, BodyId, &Body<'tcx>, Vec<Span>) + Send,
  ) {
    let (input, mut ranges) = test_utils::parse_ranges(src, [("`(", ")`")]).unwrap();
    test_utils::compile_body(input, move |tcx, body_id, body_with_facts| {
      let spans = ranges
        .remove("`(")
        .unwrap()
        .into_iter()
        .map(test_utils::make_span)
        .collect::<Vec<_>>();
      f(tcx, body_id, &body_with_facts.body, spans);
    });
  }

  #[test]
  fn test_span_to_places() {
    let src = r#"fn foo(`(z)`: i32){
      let `(x)` = 1;
      let y = 1;
      `(x + y)`;
      `(x)` + y;
      `(x + )`y;
      print!("{} {}", x, `(y)`);
      let w = (0, 0);
      `(w)`.0;
      `(w.0)`;
      `(w.)`0;
    }"#;
    harness(src, |tcx, body_id, body, spans| {
      let source_map = tcx.sess.source_map();
      let expected: &[&[_]] = &[
        &["z"],
        &["x"],
        &["x", "y"],
        &["x"],
        &["x"],
        &["y"],
        &["w.0"],
        &["w.0"],
        &["w.0"],
      ];
      let body_span = tcx.hir().body(body_id).value.span;
      for (input_span, desired) in spans.into_iter().zip(expected.into_iter()) {
        let outputs = span_to_places(tcx, body, body_span, input_span);
        let snippets = outputs
          .into_iter()
          .map(|(_, _, span)| source_map.span_to_snippet(span).unwrap())
          .collect::<HashSet<_>>();

        compare_sets(&desired.iter().collect::<HashSet<_>>(), &snippets);
      }
    });
  }

  fn compare_sets(desired: &HashSet<impl AsRef<str>>, actual: &HashSet<impl AsRef<str>>) {
    let desired = desired.iter().map(|s| s.as_ref()).collect::<HashSet<_>>();
    let actual = actual.iter().map(|s| s.as_ref()).collect::<HashSet<_>>();
    let missing_desired = &desired - &actual;
    let missing_actual = &actual - &desired;

    let check = |key: &str, set: HashSet<&str>| {
      if let Some(el) = set.iter().next() {
        panic!("Missing {key}: {el}. Actual = {actual:?}. Desired = {desired:?}",);
      }
    };

    check("desired", missing_desired);
    check("actual", missing_actual);
  }

  fn hir_spanner_harness(
    src: &str,
    expected: &[&[&str]],
    enclosing_spans: EnclosingHirSpans,
  ) {
    harness(src, |tcx, body_id, body, spans| {
      let spanner = HirSpanner::new(tcx, body_id);
      let source_map = tcx.sess.source_map();
      debug!("{}", body.to_string(tcx).unwrap());
      for (input_span, desired) in spans.into_iter().zip(expected) {
        let mut enclosing =
          spanner.find_enclosing_hir(input_span, enclosing_spans.clone());
        let desired_set = desired.into_iter().copied().collect::<HashSet<_>>();
        let output_snippets = enclosing
          .remove(0)
          .0
          .into_iter()
          .map(|s| source_map.span_to_snippet(s).unwrap())
          .collect::<HashSet<_>>();
        compare_sets(&desired_set, &output_snippets);
      }
    });
  }

  #[test]
  fn test_hir_spanner_outer() {
    let src = r#"fn foo() {
      let x = `(1)`;
      let `(y)` = x + 1;
      if `(true)``( )`{ let z = 1; }
      x `(+)` y;
    }"#;
    let expected: &[&[&str]] = &[
      &["1"],
      &["let y = ", ";"],
      &["true"],
      &["if ", " { ", " }"],
      &[" + "],
    ];
    hir_spanner_harness(src, expected, EnclosingHirSpans::OuterOnly)
  }

  #[test]
  fn test_hir_spanner_full() {
    let src = r#"fn foo() {
      `(let mut x: Vec<()> = Vec::new();)`
      `(x = Vec::new();)`
    }"#;
    let expected: &[&[&str]] =
      &[&["let mut x: Vec<()> = Vec::new();"], &["x = Vec::new();"]];
    hir_spanner_harness(src, expected, EnclosingHirSpans::Full)
  }

  #[test]
  fn test_location_to_spans() {
    let src = r#"fn foo() {
  let mut x: i32 = 1;
  let y = x + 2;
  let w = if true {
    let z = 0;
    z
  } else {
    3
  };
  let z = &mut x; 
  *z = 4;
  let q = x
    .leading_ones()
    .trailing_zeros();
}"#;
    let (input, _ranges) = test_utils::parse_ranges(src, [("`(", ")`")]).unwrap();
    test_utils::compile_body(input, move |tcx, body_id, body_with_facts| {
      debug!("{}", body_with_facts.body.to_string(tcx).unwrap());

      let source_map = tcx.sess.source_map();

      let spanner = HirSpanner::new(tcx, body_id);

      // These locations are just selected by inspecting the actual body, so this test might break
      // if the compiler is updated. Run with RUST_LOG=debug to see the body.
      let pairs: &[(_, &[&str])] = &[
        // Variable assignment
        ((0, 0), &["let mut x: i32 = ", "1", ";"]),
        // Expression RHS
        ((0, 3), &["let y = ", "x", ";"]),
        ((0, 4), &["let y = ", " + ", "x + 2", ";"]),
        // If expression
        ((1, 2), &["let w = ", "true", ";"]),
        ((1, 3), &[
          "let w = ",
          "if ",
          "true",
          " {\n    ",
          "\n    ",
          "\n  } else {\n    ",
          "\n  }",
          ";",
        ]),
        // Reference
        ((4, 1), &["let z = ", "&mut ", "&mut x", ";"]),
        // Reference assignment
        ((4, 3), &[" = ", ";", "*z = 4"]),
        // Method chain
        ((4, 4), &["let q = ", "x", ";"]),
        ((4, 5), &[
          "let q = ",
          "x\n    .leading_ones()",
          "\n    .leading_ones()",
          ";",
        ]),
        ((5, 0), &[
          "let q = ",
          "x\n    .leading_ones()\n    .trailing_zeros()",
          "\n    .trailing_zeros()",
          ";",
        ]),
      ];

<<<<<<< HEAD
      for (loc, outp) in pairs {
        let spans = location_to_spans(
          *loc,
          tcx,
          &body_with_facts.body,
          &spanner,
          EnclosingHirSpans::OuterOnly,
        );
=======
      for ((i, j), outp) in pairs {
        let loc = Location {
          block: BasicBlock::from_usize(*i),
          statement_index: *j,
        };
        let spans = location_to_spans(loc, tcx, &body_with_facts.body, &spanner);
>>>>>>> e72dbc81
        let desired = outp.iter().collect::<HashSet<_>>();
        let actual = spans
          .into_iter()
          .map(|s| source_map.span_to_snippet(s).unwrap())
          .collect::<HashSet<_>>();
        compare_sets(&desired, &actual);
      }
    });
  }
}<|MERGE_RESOLUTION|>--- conflicted
+++ resolved
@@ -239,9 +239,6 @@
     }
   };
 
-<<<<<<< HEAD
-  let mut enclosing_hir = spanner.find_enclosing_hir(loc_span, span_type);
-=======
   let is_return = match body.stmt_at(location) {
     Either::Right(Terminator {
       kind: TerminatorKind::Return | TerminatorKind::Resume | TerminatorKind::Drop { .. },
@@ -253,8 +250,7 @@
     return vec![];
   }
 
-  let mut enclosing_hir = spanner.find_enclosing_hir(loc_span);
->>>>>>> e72dbc81
+  let mut enclosing_hir = spanner.find_enclosing_hir(loc_span, span_type);
 
   // Get the spans of the immediately enclosing HIR node
   assert!(
@@ -623,23 +619,18 @@
         ]),
       ];
 
-<<<<<<< HEAD
-      for (loc, outp) in pairs {
+      for ((i, j), outp) in pairs {
+        let loc = Location {
+          block: BasicBlock::from_usize(*i),
+          statement_index: *j,
+        };
         let spans = location_to_spans(
-          *loc,
+          loc,
           tcx,
           &body_with_facts.body,
           &spanner,
           EnclosingHirSpans::OuterOnly,
         );
-=======
-      for ((i, j), outp) in pairs {
-        let loc = Location {
-          block: BasicBlock::from_usize(*i),
-          statement_index: *j,
-        };
-        let spans = location_to_spans(loc, tcx, &body_with_facts.body, &spanner);
->>>>>>> e72dbc81
         let desired = outp.iter().collect::<HashSet<_>>();
         let actual = spans
           .into_iter()
