[workspace]
members = ["crates/*"]
exclude = ["ide/src/tests/mock_project"]
resolver = "2"

[workspace.dependencies]
<<<<<<< HEAD
rustc_plugin = "=0.12.0-nightly-2024-12-15"
rustc_utils = {version = "=0.12.0-nightly-2024-12-15", features = ["indexical"]}
indexical = {version = "0.3.1", default-features = false, features = ["rustc"]}
=======
rustc_plugin = "=0.13.0-nightly-2025-03-03"
rustc_utils = { git = "https://github.com/hsqStephenZhang/rustc_plugin.git", rev = "26f7537f", features = ["indexical"]}
indexical = {version = "0.7.0", default-features = false, features = ["rustc"]}
>>>>>>> 7b162f80

[profile.bench]
debug = true<|MERGE_RESOLUTION|>--- conflicted
+++ resolved
@@ -4,15 +4,9 @@
 resolver = "2"
 
 [workspace.dependencies]
-<<<<<<< HEAD
-rustc_plugin = "=0.12.0-nightly-2024-12-15"
-rustc_utils = {version = "=0.12.0-nightly-2024-12-15", features = ["indexical"]}
-indexical = {version = "0.3.1", default-features = false, features = ["rustc"]}
-=======
 rustc_plugin = "=0.13.0-nightly-2025-03-03"
 rustc_utils = { git = "https://github.com/hsqStephenZhang/rustc_plugin.git", rev = "26f7537f", features = ["indexical"]}
 indexical = {version = "0.7.0", default-features = false, features = ["rustc"]}
->>>>>>> 7b162f80
 
 [profile.bench]
 debug = true